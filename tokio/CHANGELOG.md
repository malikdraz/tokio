<<<<<<< HEAD
# 1.8.0 (July 2, 2021)

### Added

- io: add `get_{ref,mut}` methods to `AsyncFdReadyGuard` and `AsyncFdReadyMutGuard` ([#3807])
- io: efficient implementation of vectored writes for `BufWriter` ([#3163])
- net: add ready/try methods to `NamedPipe{Client,Server}` ([#3866], [#3899])
- sync: add `watch::Receiver::borrow_and_update` ([#3813])
- sync: implement `From<T>` for `OnceCell<T>` ([#3877])
- time: allow users to specify Interval behaviour when delayed ([#3721])

### Added (unstable)

- rt: add `tokio::task::Builder` ([#3881])

### Fixed

- net: handle HUP event with `UnixStream` ([#3898])

### Documented

- doc: document cancellation safety ([#3900])
- time: add wait alias to sleep ([#3897])
- time: document auto-advancing behaviour of runtime ([#3763])

[#3163]: https://github.com/tokio-rs/tokio/pull/3163
[#3721]: https://github.com/tokio-rs/tokio/pull/3721
[#3763]: https://github.com/tokio-rs/tokio/pull/3763
[#3807]: https://github.com/tokio-rs/tokio/pull/3807
[#3813]: https://github.com/tokio-rs/tokio/pull/3813
[#3866]: https://github.com/tokio-rs/tokio/pull/3866
[#3877]: https://github.com/tokio-rs/tokio/pull/3877
[#3881]: https://github.com/tokio-rs/tokio/pull/3881
[#3897]: https://github.com/tokio-rs/tokio/pull/3897
[#3898]: https://github.com/tokio-rs/tokio/pull/3898
[#3899]: https://github.com/tokio-rs/tokio/pull/3899
[#3900]: https://github.com/tokio-rs/tokio/pull/3900
=======
# 1.7.2 (July 6, 2021)

Forward ports 1.5.1 fixes.

### Fixed

- runtime: remotely abort tasks on `JoinHandle::abort` ([#3934])

[#3934]: https://github.com/tokio-rs/tokio/pull/3934
>>>>>>> 998a1257

# 1.7.1 (June 18, 2021)

### Fixed

- runtime: fix early task shutdown during runtime shutdown ([#3870])

[#3870]: https://github.com/tokio-rs/tokio/pull/3870

# 1.7.0 (June 15, 2021)

### Added

- net: add named pipes on windows ([#3760])
- net: add `TcpSocket` from `std::net::TcpStream` conversion ([#3838])
- sync: add `receiver_count` to `watch::Sender` ([#3729])
- sync: export `sync::notify::Notified` future publicly ([#3840])
- tracing: instrument task wakers ([#3836])

### Fixed

- macros: suppress `clippy::default_numeric_fallback` lint in generated code ([#3831])
- runtime: immediately drop new tasks when runtime is shut down ([#3752])
- sync: deprecate unused `mpsc::RecvError` type ([#3833])

### Documented

- io: clarify EOF condition for `AsyncReadExt::read_buf` ([#3850])
- io: clarify limits on return values of `AsyncWrite::poll_write` ([#3820])
- sync: add examples to Semaphore ([#3808])

[#3729]: https://github.com/tokio-rs/tokio/pull/3729
[#3752]: https://github.com/tokio-rs/tokio/pull/3752
[#3760]: https://github.com/tokio-rs/tokio/pull/3760
[#3808]: https://github.com/tokio-rs/tokio/pull/3808
[#3820]: https://github.com/tokio-rs/tokio/pull/3820
[#3831]: https://github.com/tokio-rs/tokio/pull/3831
[#3833]: https://github.com/tokio-rs/tokio/pull/3833
[#3836]: https://github.com/tokio-rs/tokio/pull/3836
[#3838]: https://github.com/tokio-rs/tokio/pull/3838
[#3840]: https://github.com/tokio-rs/tokio/pull/3840
[#3850]: https://github.com/tokio-rs/tokio/pull/3850

# 1.6.3 (July 6, 2021)

Forward ports 1.5.1 fixes.

### Fixed

- runtime: remotely abort tasks on `JoinHandle::abort` ([#3934])

[#3934]: https://github.com/tokio-rs/tokio/pull/3934

# 1.6.2 (June 14, 2021)

### Fixes

- test: sub-ms `time:advance` regression introduced in 1.6 ([#3852])

[#3852]: https://github.com/tokio-rs/tokio/pull/3852

# 1.6.1 (May 28, 2021)

This release reverts [#3518] because it doesn't work on some kernels due to
a kernel bug. ([#3803])

[#3518]: https://github.com/tokio-rs/tokio/issues/3518
[#3803]: https://github.com/tokio-rs/tokio/issues/3803

# 1.6.0 (May 14, 2021)

### Added

- fs: try doing a non-blocking read before punting to the threadpool ([#3518])
- io: add `write_all_buf` to `AsyncWriteExt` ([#3737])
- io: implement `AsyncSeek` for `BufReader`, `BufWriter`, and `BufStream` ([#3491])
- net: support non-blocking vectored I/O ([#3761])
- sync: add `mpsc::Sender::{reserve_owned, try_reserve_owned}` ([#3704])
- sync: add a `MutexGuard::map` method that returns a `MappedMutexGuard` ([#2472])
- time: add getter for Interval's period ([#3705])

### Fixed

- io: wake pending writers on `DuplexStream` close ([#3756])
- process: avoid redundant effort to reap orphan processes ([#3743])
- signal: use `std::os::raw::c_int` instead of `libc::c_int` on public API ([#3774])
- sync: preserve permit state in `notify_waiters` ([#3660])
- task: update `JoinHandle` panic message ([#3727])
- time: prevent `time::advance` from going too far ([#3712])

### Documented

- net: hide `net::unix::datagram` module from docs ([#3775])
- process: updated example ([#3748])
- sync: `Barrier` doc should use task, not thread ([#3780])
- task: update documentation on `block_in_place` ([#3753])

[#2472]: https://github.com/tokio-rs/tokio/pull/2472
[#3491]: https://github.com/tokio-rs/tokio/pull/3491
[#3518]: https://github.com/tokio-rs/tokio/pull/3518
[#3660]: https://github.com/tokio-rs/tokio/pull/3660
[#3704]: https://github.com/tokio-rs/tokio/pull/3704
[#3705]: https://github.com/tokio-rs/tokio/pull/3705
[#3712]: https://github.com/tokio-rs/tokio/pull/3712
[#3727]: https://github.com/tokio-rs/tokio/pull/3727
[#3737]: https://github.com/tokio-rs/tokio/pull/3737
[#3743]: https://github.com/tokio-rs/tokio/pull/3743
[#3748]: https://github.com/tokio-rs/tokio/pull/3748
[#3753]: https://github.com/tokio-rs/tokio/pull/3753
[#3756]: https://github.com/tokio-rs/tokio/pull/3756
[#3761]: https://github.com/tokio-rs/tokio/pull/3761
[#3774]: https://github.com/tokio-rs/tokio/pull/3774
[#3775]: https://github.com/tokio-rs/tokio/pull/3775
[#3780]: https://github.com/tokio-rs/tokio/pull/3780

# 1.5.1 (July 6, 2021)

### Fixed

- runtime: remotely abort tasks on `JoinHandle::abort` ([#3934])

[#3934]: https://github.com/tokio-rs/tokio/pull/3934

# 1.5.0 (April 12, 2021)

### Added

- io: add `AsyncSeekExt::stream_position` ([#3650])
- io: add `AsyncWriteExt::write_vectored` ([#3678])
- io: add a `copy_bidirectional` utility ([#3572])
- net: implement `IntoRawFd` for `TcpSocket` ([#3684])
- sync: add `OnceCell` ([#3591])
- sync: add `OwnedRwLockReadGuard` and `OwnedRwLockWriteGuard` ([#3340])
- sync: add `Semaphore::is_closed` ([#3673])
- sync: add `mpsc::Sender::capacity` ([#3690])
- sync: allow configuring `RwLock` max reads ([#3644])
- task: add `sync_scope` for `LocalKey` ([#3612])

### Fixed

- chore: try to avoid `noalias` attributes on intrusive linked list ([#3654])
- rt: fix panic in `JoinHandle::abort()` when called from other threads ([#3672])
- sync: don't panic in `oneshot::try_recv` ([#3674])
- sync: fix notifications getting dropped on receiver drop ([#3652])
- sync: fix `Semaphore` permit overflow calculation ([#3644])

### Documented

- io: clarify requirements of `AsyncFd` ([#3635])
- runtime: fix unclear docs for `{Handle,Runtime}::block_on` ([#3628])
- sync: document that `Semaphore` is fair ([#3693])
- sync: improve doc on blocking mutex ([#3645])

[#3340]: https://github.com/tokio-rs/tokio/pull/3340
[#3572]: https://github.com/tokio-rs/tokio/pull/3572
[#3591]: https://github.com/tokio-rs/tokio/pull/3591
[#3612]: https://github.com/tokio-rs/tokio/pull/3612
[#3628]: https://github.com/tokio-rs/tokio/pull/3628
[#3635]: https://github.com/tokio-rs/tokio/pull/3635
[#3644]: https://github.com/tokio-rs/tokio/pull/3644
[#3645]: https://github.com/tokio-rs/tokio/pull/3645
[#3650]: https://github.com/tokio-rs/tokio/pull/3650
[#3652]: https://github.com/tokio-rs/tokio/pull/3652
[#3654]: https://github.com/tokio-rs/tokio/pull/3654
[#3672]: https://github.com/tokio-rs/tokio/pull/3672
[#3673]: https://github.com/tokio-rs/tokio/pull/3673
[#3674]: https://github.com/tokio-rs/tokio/pull/3674
[#3678]: https://github.com/tokio-rs/tokio/pull/3678
[#3684]: https://github.com/tokio-rs/tokio/pull/3684
[#3690]: https://github.com/tokio-rs/tokio/pull/3690
[#3693]: https://github.com/tokio-rs/tokio/pull/3693

# 1.4.0 (March 20, 2021)

### Added

- macros: introduce biased argument for `select!` ([#3603])
- runtime: add `Handle::block_on` ([#3569])

### Fixed

- runtime: avoid unnecessary polling of `block_on` future ([#3582])
- runtime: fix memory leak/growth when creating many runtimes ([#3564])
- runtime: mark `EnterGuard` with `must_use` ([#3609])

### Documented

- chore: mention fix for building docs in contributing guide ([#3618])
- doc: add link to `PollSender` ([#3613])
- doc: alias sleep to delay ([#3604])
- sync: improve `Mutex` FIFO explanation ([#3615])
- timer: fix double newline in module docs ([#3617])

[#3564]: https://github.com/tokio-rs/tokio/pull/3564
[#3613]: https://github.com/tokio-rs/tokio/pull/3613
[#3618]: https://github.com/tokio-rs/tokio/pull/3618
[#3617]: https://github.com/tokio-rs/tokio/pull/3617
[#3582]: https://github.com/tokio-rs/tokio/pull/3582
[#3615]: https://github.com/tokio-rs/tokio/pull/3615
[#3603]: https://github.com/tokio-rs/tokio/pull/3603
[#3609]: https://github.com/tokio-rs/tokio/pull/3609
[#3604]: https://github.com/tokio-rs/tokio/pull/3604
[#3569]: https://github.com/tokio-rs/tokio/pull/3569

# 1.3.0 (March 9, 2021)

### Added

- coop: expose an `unconstrained()` opt-out ([#3547])
- net: add `into_std` for net types without it ([#3509])
- sync: add `same_channel` method to `mpsc::Sender` ([#3532])
- sync: add `{try_,}acquire_many_owned` to `Semaphore` ([#3535])
- sync: add back `RwLockWriteGuard::map` and `RwLockWriteGuard::try_map` ([#3348])

### Fixed

- sync: allow `oneshot::Receiver::close` after successful `try_recv` ([#3552])
- time: do not panic on `timeout(Duration::MAX)` ([#3551])

### Documented

- doc: doc aliases for pre-1.0 function names ([#3523])
- io: fix typos ([#3541])
- io: note the EOF behaviour of `read_until` ([#3536])
- io: update `AsyncRead::poll_read` doc ([#3557])
- net: update `UdpSocket` splitting doc ([#3517])
- runtime: add link to `LocalSet` on `new_current_thread` ([#3508])
- runtime: update documentation of thread limits ([#3527])
- sync: do not recommend `join_all` for `Barrier` ([#3514])
- sync: documentation for `oneshot` ([#3592])
- sync: rename `notify` to `notify_one` ([#3526])
- time: fix typo in `Sleep` doc ([#3515])
- time: sync `interval.rs` and `time/mod.rs` docs ([#3533])

[#3348]: https://github.com/tokio-rs/tokio/pull/3348
[#3508]: https://github.com/tokio-rs/tokio/pull/3508
[#3509]: https://github.com/tokio-rs/tokio/pull/3509
[#3514]: https://github.com/tokio-rs/tokio/pull/3514
[#3515]: https://github.com/tokio-rs/tokio/pull/3515
[#3517]: https://github.com/tokio-rs/tokio/pull/3517
[#3523]: https://github.com/tokio-rs/tokio/pull/3523
[#3526]: https://github.com/tokio-rs/tokio/pull/3526
[#3527]: https://github.com/tokio-rs/tokio/pull/3527
[#3532]: https://github.com/tokio-rs/tokio/pull/3532
[#3533]: https://github.com/tokio-rs/tokio/pull/3533
[#3535]: https://github.com/tokio-rs/tokio/pull/3535
[#3536]: https://github.com/tokio-rs/tokio/pull/3536
[#3541]: https://github.com/tokio-rs/tokio/pull/3541
[#3547]: https://github.com/tokio-rs/tokio/pull/3547
[#3551]: https://github.com/tokio-rs/tokio/pull/3551
[#3552]: https://github.com/tokio-rs/tokio/pull/3552
[#3557]: https://github.com/tokio-rs/tokio/pull/3557
[#3592]: https://github.com/tokio-rs/tokio/pull/3592

# 1.2.0 (February 5, 2021)

### Added

- signal: make `Signal::poll_recv` method public ([#3383])

### Fixed

- time: make `test-util` paused time fully deterministic ([#3492])

### Documented

- sync: link to new broadcast and watch wrappers ([#3504])

[#3383]: https://github.com/tokio-rs/tokio/pull/3383
[#3492]: https://github.com/tokio-rs/tokio/pull/3492
[#3504]: https://github.com/tokio-rs/tokio/pull/3504

# 1.1.1 (January 29, 2021)

Forward ports 1.0.3 fix.

### Fixed
- io: memory leak during shutdown ([#3477]).

# 1.1.0 (January 22, 2021)

### Added

- net: add `try_read_buf` and `try_recv_buf` ([#3351])
- mpsc: Add `Sender::try_reserve` function ([#3418])
- sync: add `RwLock` `try_read` and `try_write` methods ([#3400])
- io: add `ReadBuf::inner_mut` ([#3443])

### Changed

- macros: improve `select!` error message ([#3352])
- io: keep track of initialized bytes in `read_to_end` ([#3426])
- runtime: consolidate errors for context missing ([#3441])

### Fixed

- task: wake `LocalSet` on `spawn_local` ([#3369])
- sync: fix panic in broadcast::Receiver drop ([#3434])

### Documented
- stream: link to new `Stream` wrappers in `tokio-stream` ([#3343])
- docs: mention that `test-util` feature is not enabled with full ([#3397])
- process: add documentation to process::Child fields ([#3437])
- io: clarify `AsyncFd` docs about changes of the inner fd ([#3430])
- net: update datagram docs on splitting ([#3448])
- time: document that `Sleep` is not `Unpin` ([#3457])
- sync: add link to `PollSemaphore` ([#3456])
- task: add `LocalSet` example ([#3438])
- sync: improve bounded `mpsc` documentation ([#3458])

[#3343]: https://github.com/tokio-rs/tokio/pull/3343
[#3351]: https://github.com/tokio-rs/tokio/pull/3351
[#3352]: https://github.com/tokio-rs/tokio/pull/3352
[#3369]: https://github.com/tokio-rs/tokio/pull/3369
[#3397]: https://github.com/tokio-rs/tokio/pull/3397
[#3400]: https://github.com/tokio-rs/tokio/pull/3400
[#3418]: https://github.com/tokio-rs/tokio/pull/3418
[#3426]: https://github.com/tokio-rs/tokio/pull/3426
[#3430]: https://github.com/tokio-rs/tokio/pull/3430
[#3434]: https://github.com/tokio-rs/tokio/pull/3434
[#3437]: https://github.com/tokio-rs/tokio/pull/3437
[#3438]: https://github.com/tokio-rs/tokio/pull/3438
[#3441]: https://github.com/tokio-rs/tokio/pull/3441
[#3443]: https://github.com/tokio-rs/tokio/pull/3443
[#3448]: https://github.com/tokio-rs/tokio/pull/3448
[#3456]: https://github.com/tokio-rs/tokio/pull/3456
[#3457]: https://github.com/tokio-rs/tokio/pull/3457
[#3458]: https://github.com/tokio-rs/tokio/pull/3458

# 1.0.3 (January 28, 2021)

### Fixed
- io: memory leak during shutdown ([#3477]).

[#3477]: https://github.com/tokio-rs/tokio/pull/3477

# 1.0.2 (January 14, 2021)

### Fixed
- io: soundness in `read_to_end` ([#3428]).

[#3428]: https://github.com/tokio-rs/tokio/pull/3428

# 1.0.1 (December 25, 2020)

This release fixes a soundness hole caused by the combination of `RwLockWriteGuard::map`
and `RwLockWriteGuard::downgrade` by removing the `map` function. This is a breaking
change, but breaking changes are allowed under our semver policy when they are required
to fix a soundness hole. (See [this RFC][semver] for more.)

Note that we have chosen not to do a deprecation cycle or similar because Tokio 1.0.0 was
released two days ago, and therefore the impact should be minimal.

Due to the soundness hole, we have also yanked Tokio version 1.0.0.

### Removed

- sync: remove `RwLockWriteGuard::map` and `RwLockWriteGuard::try_map` ([#3345])

### Fixed

- docs: remove stream feature from docs ([#3335])

[semver]: https://github.com/rust-lang/rfcs/blob/master/text/1122-language-semver.md#soundness-changes
[#3335]: https://github.com/tokio-rs/tokio/pull/3335
[#3345]: https://github.com/tokio-rs/tokio/pull/3345

# 1.0.0 (December 23, 2020)

Commit to the API and long-term support.

### Fixed

- sync: spurious wakeup in `watch` ([#3234]).

### Changed

- io: rename `AsyncFd::with_io()` to `try_io()` ([#3306])
- fs: avoid OS specific `*Ext` traits in favor of conditionally defining the fn ([#3264]).
- fs: `Sleep` is `!Unpin` ([#3278]).
- net: pass `SocketAddr` by value ([#3125]).
- net: `TcpStream::poll_peek` takes `ReadBuf` ([#3259]).
- rt: rename `runtime::Builder::max_threads()` to `max_blocking_threads()` ([#3287]).
- time: require `current_thread` runtime when calling `time::pause()` ([#3289]).

### Removed

- remove `tokio::prelude` ([#3299]).
- io: remove `AsyncFd::with_poll()` ([#3306]).
- net: remove `{Tcp,Unix}Stream::shutdown()` in favor of `AsyncWrite::shutdown()` ([#3298]).
- stream: move all stream utilities to `tokio-stream` until `Stream` is added to
  `std` ([#3277]).
- sync: mpsc `try_recv()` due to unexpected behavior ([#3263]).
- tracing: make unstable as `tracing-core` is not 1.0 yet ([#3266]).

### Added

- fs: `poll_*` fns to `DirEntry` ([#3308]).
- io: `poll_*` fns to `io::Lines`, `io::Split` ([#3308]).
- io: `_mut` method variants to `AsyncFd` ([#3304]).
- net: `poll_*` fns to `UnixDatagram` ([#3223]).
- net: `UnixStream` readiness and non-blocking ops ([#3246]).
- sync: `UnboundedReceiver::blocking_recv()` ([#3262]).
- sync: `watch::Sender::borrow()` ([#3269]).
- sync: `Semaphore::close()` ([#3065]).
- sync: `poll_recv` fns to `mpsc::Receiver`, `mpsc::UnboundedReceiver` ([#3308]).
- time: `poll_tick` fn to `time::Interval` ([#3316]).

[#3065]: https://github.com/tokio-rs/tokio/pull/3065
[#3125]: https://github.com/tokio-rs/tokio/pull/3125
[#3223]: https://github.com/tokio-rs/tokio/pull/3223
[#3234]: https://github.com/tokio-rs/tokio/pull/3234
[#3246]: https://github.com/tokio-rs/tokio/pull/3246
[#3259]: https://github.com/tokio-rs/tokio/pull/3259
[#3262]: https://github.com/tokio-rs/tokio/pull/3262
[#3263]: https://github.com/tokio-rs/tokio/pull/3263
[#3264]: https://github.com/tokio-rs/tokio/pull/3264
[#3266]: https://github.com/tokio-rs/tokio/pull/3266
[#3269]: https://github.com/tokio-rs/tokio/pull/3269
[#3277]: https://github.com/tokio-rs/tokio/pull/3277
[#3278]: https://github.com/tokio-rs/tokio/pull/3278
[#3287]: https://github.com/tokio-rs/tokio/pull/3287
[#3289]: https://github.com/tokio-rs/tokio/pull/3289
[#3298]: https://github.com/tokio-rs/tokio/pull/3298
[#3299]: https://github.com/tokio-rs/tokio/pull/3299
[#3304]: https://github.com/tokio-rs/tokio/pull/3304
[#3306]: https://github.com/tokio-rs/tokio/pull/3306
[#3308]: https://github.com/tokio-rs/tokio/pull/3308
[#3316]: https://github.com/tokio-rs/tokio/pull/3316

# 0.3.6 (December 14, 2020)

### Fixed

- rt: fix deadlock in shutdown ([#3228])
- rt: fix panic in task abort when off rt ([#3159])
- sync: make `add_permits` panic with usize::MAX >> 3 permits ([#3188])
- time: Fix race condition in timer drop ([#3229])
- watch: fix spurious wakeup ([#3244])

### Added

- example: add back udp-codec example ([#3205])
- net: add `TcpStream::into_std` ([#3189])

[#3159]: https://github.com/tokio-rs/tokio/pull/3159
[#3188]: https://github.com/tokio-rs/tokio/pull/3188
[#3189]: https://github.com/tokio-rs/tokio/pull/3189
[#3205]: https://github.com/tokio-rs/tokio/pull/3205
[#3228]: https://github.com/tokio-rs/tokio/pull/3228
[#3229]: https://github.com/tokio-rs/tokio/pull/3229
[#3244]: https://github.com/tokio-rs/tokio/pull/3244

# 0.3.5 (November 30, 2020)

### Fixed

- rt: fix `shutdown_timeout(0)` ([#3196]).
- time: fixed race condition with small sleeps ([#3069]).

### Added

- io: `AsyncFd::with_interest()` ([#3167]).
- signal: `CtrlC` stream on windows ([#3186]).

[#3069]: https://github.com/tokio-rs/tokio/pull/3069
[#3167]: https://github.com/tokio-rs/tokio/pull/3167
[#3186]: https://github.com/tokio-rs/tokio/pull/3186
[#3196]: https://github.com/tokio-rs/tokio/pull/3196

# 0.3.4 (November 18, 2020)

### Fixed

- stream: `StreamMap` `Default` impl bound ([#3093]).
- io: `AsyncFd::into_inner()` should deregister the FD ([#3104]).

### Changed

- meta: `parking_lot` feature enabled with `full` ([#3119]).

### Added

- io: `AsyncWrite` vectored writes ([#3149]).
- net: TCP/UDP readiness and non-blocking ops ([#3130], [#2743], [#3138]).
- net: TCP socket option (linger, send/recv buf size) ([#3145], [#3143]).
- net: PID field in `UCred` with solaris/illumos ([#3085]).
- rt: `runtime::Handle` allows spawning onto a runtime ([#3079]).
- sync: `Notify::notify_waiters()` ([#3098]).
- sync: `acquire_many()`, `try_acquire_many()` to `Semaphore` ([#3067]).

[#2743]: https://github.com/tokio-rs/tokio/pull/2743
[#3067]: https://github.com/tokio-rs/tokio/pull/3067
[#3079]: https://github.com/tokio-rs/tokio/pull/3079
[#3085]: https://github.com/tokio-rs/tokio/pull/3085
[#3093]: https://github.com/tokio-rs/tokio/pull/3093
[#3098]: https://github.com/tokio-rs/tokio/pull/3098
[#3104]: https://github.com/tokio-rs/tokio/pull/3104
[#3119]: https://github.com/tokio-rs/tokio/pull/3119
[#3130]: https://github.com/tokio-rs/tokio/pull/3130
[#3138]: https://github.com/tokio-rs/tokio/pull/3138
[#3143]: https://github.com/tokio-rs/tokio/pull/3143
[#3145]: https://github.com/tokio-rs/tokio/pull/3145
[#3149]: https://github.com/tokio-rs/tokio/pull/3149

# 0.3.3 (November 2, 2020)

Fixes a soundness hole by adding a missing `Send` bound to
`Runtime::spawn_blocking()`.

### Fixed

- rt: include missing `Send`, fixing soundness hole ([#3089]).
- tracing: avoid huge trace span names ([#3074]).

### Added

- net: `TcpSocket::reuseport()`, `TcpSocket::set_reuseport()` ([#3083]).
- net: `TcpSocket::reuseaddr()` ([#3093]).
- net: `TcpSocket::local_addr()` ([#3093]).
- net: add pid to `UCred` ([#2633]).

[#2633]: https://github.com/tokio-rs/tokio/pull/2633
[#3074]: https://github.com/tokio-rs/tokio/pull/3074
[#3083]: https://github.com/tokio-rs/tokio/pull/3083
[#3089]: https://github.com/tokio-rs/tokio/pull/3089
[#3093]: https://github.com/tokio-rs/tokio/pull/3093

# 0.3.2 (October 27, 2020)

Adds `AsyncFd` as a replacement for v0.2's `PollEvented`.

### Fixed

- io: fix a potential deadlock when shutting down the I/O driver ([#2903]).
- sync: `RwLockWriteGuard::downgrade()` bug ([#2957]).

### Added

- io: `AsyncFd` for receiving readiness events on raw FDs ([#2903]).
- net: `poll_*` function on `UdpSocket` ([#2981]).
- net: `UdpSocket::take_error()` ([#3051]).
- sync: `oneshot::Sender::poll_closed()` ([#3032]).

[#2903]: https://github.com/tokio-rs/tokio/pull/2903
[#2957]: https://github.com/tokio-rs/tokio/pull/2957
[#2981]: https://github.com/tokio-rs/tokio/pull/2981
[#3032]: https://github.com/tokio-rs/tokio/pull/3032
[#3051]: https://github.com/tokio-rs/tokio/pull/3051

# 0.3.1 (October 21, 2020)

This release fixes an use-after-free in the IO driver. Additionally, the `read_buf`
and `write_buf` methods have been added back to the IO traits, as the bytes crate
is now on track to reach version 1.0 together with Tokio.

### Fixed

- net: fix use-after-free ([#3019]).
- fs: ensure buffered data is written on shutdown ([#3009]).

### Added

- io: `copy_buf()` ([#2884]).
- io: `AsyncReadExt::read_buf()`, `AsyncReadExt::write_buf()` for working with
  `Buf`/`BufMut` ([#3003]).
- rt: `Runtime::spawn_blocking()` ([#2980]).
- sync: `watch::Sender::is_closed()` ([#2991]).

[#2884]: https://github.com/tokio-rs/tokio/pull/2884
[#2980]: https://github.com/tokio-rs/tokio/pull/2980
[#2991]: https://github.com/tokio-rs/tokio/pull/2991
[#3003]: https://github.com/tokio-rs/tokio/pull/3003
[#3009]: https://github.com/tokio-rs/tokio/pull/3009
[#3019]: https://github.com/tokio-rs/tokio/pull/3019

# 0.3.0 (October 15, 2020)

This represents a 1.0 beta release. APIs are polished and future-proofed. APIs
not included for 1.0 stabilization have been removed.

Biggest changes are:

- I/O driver internal rewrite. The windows implementation includes significant
  changes.
- Runtime API is polished, especially with how it interacts with feature flag
  combinations.
- Feature flags are simplified
  - `rt-core` and `rt-util` are combined to `rt`
  - `rt-threaded` is renamed to `rt-multi-thread` to match builder API
  - `tcp`, `udp`, `uds`, `dns` are combied to `net`.
  - `parking_lot` is included with `full`

### Changes

- meta: Minimum supported Rust version is now 1.45.
- io: `AsyncRead` trait now takes `ReadBuf` in order to safely handle reading
  into uninitialized memory ([#2758]).
- io: Internal I/O driver storage is now able to compact ([#2757]).
- rt: `Runtime::block_on` now takes `&self` ([#2782]).
- sync: `watch` reworked to decouple receiving a change notification from
  receiving the value ([#2814], [#2806]).
- sync: `Notify::notify` is renamed to `notify_one` ([#2822]).
- process: `Child::kill` is now an `async fn` that cleans zombies ([#2823]).
- sync: use `const fn` constructors as possible ([#2833], [#2790])
- signal: reduce cross-thread notification ([#2835]).
- net: tcp,udp,uds types support operations with `&self` ([#2828], [#2919], [#2934]).
- sync: blocking `mpsc` channel supports `send` with `&self` ([#2861]).
- time: rename `delay_for` and `delay_until` to `sleep` and `sleep_until` ([#2826]).
- io: upgrade to `mio` 0.7 ([#2893]).
- io: `AsyncSeek` trait is tweaked ([#2885]).
- fs: `File` operations take `&self` ([#2930]).
- rt: runtime API, and `#[tokio::main]` macro polish ([#2876])
- rt: `Runtime::enter` uses an RAII guard instead of a closure ([#2954]).
- net: the `from_std` function on all sockets no longer sets socket into non-blocking mode ([#2893])

### Added

- sync: `map` function to lock guards ([#2445]).
- sync: `blocking_recv` and `blocking_send` fns to `mpsc` for use outside of Tokio ([#2685]).
- rt: `Builder::thread_name_fn` for configuring thread names ([#1921]).
- fs: impl `FromRawFd` and `FromRawHandle` for `File` ([#2792]).
- process: `Child::wait` and `Child::try_wait` ([#2796]).
- rt: support configuring thread keep-alive duration ([#2809]).
- rt: `task::JoinHandle::abort` forcibly cancels a spawned task ([#2474]).
- sync: `RwLock` write guard to read guard downgrading ([#2733]).
- net: add `poll_*` functions that take `&self` to all net types ([#2845])
- sync: `get_mut()` for `Mutex`, `RwLock` ([#2856]).
- sync: `mpsc::Sender::closed()` waits for `Receiver` half to close ([#2840]).
- sync: `mpsc::Sender::is_closed()` returns true if `Receiver` half is closed ([#2726]).
- stream: `iter` and `iter_mut` to `StreamMap` ([#2890]).
- net: implement `AsRawSocket` on windows ([#2911]).
- net: `TcpSocket` creates a socket without binding or listening ([#2920]).

### Removed

- io: vectored ops are removed from `AsyncRead`, `AsyncWrite` traits ([#2882]).
- io: `mio` is removed from the public API. `PollEvented` and` Registration` are
  removed ([#2893]).
- io: remove `bytes` from public API. `Buf` and `BufMut` implementation are
  removed ([#2908]).
- time: `DelayQueue` is moved to `tokio-util` ([#2897]).

### Fixed

- io: `stdout` and `stderr` buffering on windows ([#2734]).

[#1921]: https://github.com/tokio-rs/tokio/pull/1921
[#2445]: https://github.com/tokio-rs/tokio/pull/2445
[#2474]: https://github.com/tokio-rs/tokio/pull/2474
[#2685]: https://github.com/tokio-rs/tokio/pull/2685
[#2726]: https://github.com/tokio-rs/tokio/pull/2726
[#2733]: https://github.com/tokio-rs/tokio/pull/2733
[#2734]: https://github.com/tokio-rs/tokio/pull/2734
[#2757]: https://github.com/tokio-rs/tokio/pull/2757
[#2758]: https://github.com/tokio-rs/tokio/pull/2758
[#2782]: https://github.com/tokio-rs/tokio/pull/2782
[#2790]: https://github.com/tokio-rs/tokio/pull/2790
[#2792]: https://github.com/tokio-rs/tokio/pull/2792
[#2796]: https://github.com/tokio-rs/tokio/pull/2796
[#2806]: https://github.com/tokio-rs/tokio/pull/2806
[#2809]: https://github.com/tokio-rs/tokio/pull/2809
[#2814]: https://github.com/tokio-rs/tokio/pull/2814
[#2822]: https://github.com/tokio-rs/tokio/pull/2822
[#2823]: https://github.com/tokio-rs/tokio/pull/2823
[#2826]: https://github.com/tokio-rs/tokio/pull/2826
[#2828]: https://github.com/tokio-rs/tokio/pull/2828
[#2833]: https://github.com/tokio-rs/tokio/pull/2833
[#2835]: https://github.com/tokio-rs/tokio/pull/2835
[#2840]: https://github.com/tokio-rs/tokio/pull/2840
[#2845]: https://github.com/tokio-rs/tokio/pull/2845
[#2856]: https://github.com/tokio-rs/tokio/pull/2856
[#2861]: https://github.com/tokio-rs/tokio/pull/2861
[#2876]: https://github.com/tokio-rs/tokio/pull/2876
[#2882]: https://github.com/tokio-rs/tokio/pull/2882
[#2885]: https://github.com/tokio-rs/tokio/pull/2885
[#2890]: https://github.com/tokio-rs/tokio/pull/2890
[#2893]: https://github.com/tokio-rs/tokio/pull/2893
[#2897]: https://github.com/tokio-rs/tokio/pull/2897
[#2908]: https://github.com/tokio-rs/tokio/pull/2908
[#2911]: https://github.com/tokio-rs/tokio/pull/2911
[#2919]: https://github.com/tokio-rs/tokio/pull/2919
[#2920]: https://github.com/tokio-rs/tokio/pull/2920
[#2930]: https://github.com/tokio-rs/tokio/pull/2930
[#2934]: https://github.com/tokio-rs/tokio/pull/2934
[#2954]: https://github.com/tokio-rs/tokio/pull/2954

# 0.2.22 (July 21, 2020)

### Fixes

- docs: misc improvements ([#2572], [#2658], [#2663], [#2656], [#2647], [#2630], [#2487], [#2621],
  [#2624], [#2600], [#2623], [#2622], [#2577], [#2569], [#2589], [#2575], [#2540], [#2564], [#2567],
  [#2520], [#2521], [#2493])
- rt: allow calls to `block_on` inside calls to `block_in_place` that are
  themselves inside `block_on` ([#2645])
- net: fix non-portable behavior when dropping `TcpStream` `OwnedWriteHalf` ([#2597])
- io: improve stack usage by allocating large buffers on directly on the heap
  ([#2634])
- io: fix unsound pin projection in `AsyncReadExt::read_buf` and
  `AsyncWriteExt::write_buf` ([#2612])
- io: fix unnecessary zeroing for `AsyncRead` implementors ([#2525])
- io: Fix `BufReader` not correctly forwarding `poll_write_buf` ([#2654])
- io: fix panic in `AsyncReadExt::read_line` ([#2541])

### Changes

- coop: returning `Poll::Pending` no longer decrements the task budget ([#2549])

### Added

- io: little-endian variants of `AsyncReadExt` and `AsyncWriteExt` methods
  ([#1915])
- task: add [`tracing`] instrumentation to spawned tasks ([#2655])
- sync: allow unsized types in `Mutex` and `RwLock` (via `default` constructors)
  ([#2615])
- net: add `ToSocketAddrs` implementation for `&[SocketAddr]` ([#2604])
- fs: add `OpenOptionsExt` for `OpenOptions` ([#2515])
- fs: add `DirBuilder` ([#2524])

[`tracing`]: https://crates.io/crates/tracing
[#1915]: https://github.com/tokio-rs/tokio/pull/1915
[#2487]: https://github.com/tokio-rs/tokio/pull/2487
[#2493]: https://github.com/tokio-rs/tokio/pull/2493
[#2515]: https://github.com/tokio-rs/tokio/pull/2515
[#2520]: https://github.com/tokio-rs/tokio/pull/2520
[#2521]: https://github.com/tokio-rs/tokio/pull/2521
[#2524]: https://github.com/tokio-rs/tokio/pull/2524
[#2525]: https://github.com/tokio-rs/tokio/pull/2525
[#2540]: https://github.com/tokio-rs/tokio/pull/2540
[#2541]: https://github.com/tokio-rs/tokio/pull/2541
[#2549]: https://github.com/tokio-rs/tokio/pull/2549
[#2564]: https://github.com/tokio-rs/tokio/pull/2564
[#2567]: https://github.com/tokio-rs/tokio/pull/2567
[#2569]: https://github.com/tokio-rs/tokio/pull/2569
[#2572]: https://github.com/tokio-rs/tokio/pull/2572
[#2575]: https://github.com/tokio-rs/tokio/pull/2575
[#2577]: https://github.com/tokio-rs/tokio/pull/2577
[#2589]: https://github.com/tokio-rs/tokio/pull/2589
[#2597]: https://github.com/tokio-rs/tokio/pull/2597
[#2600]: https://github.com/tokio-rs/tokio/pull/2600
[#2604]: https://github.com/tokio-rs/tokio/pull/2604
[#2612]: https://github.com/tokio-rs/tokio/pull/2612
[#2615]: https://github.com/tokio-rs/tokio/pull/2615
[#2621]: https://github.com/tokio-rs/tokio/pull/2621
[#2622]: https://github.com/tokio-rs/tokio/pull/2622
[#2623]: https://github.com/tokio-rs/tokio/pull/2623
[#2624]: https://github.com/tokio-rs/tokio/pull/2624
[#2630]: https://github.com/tokio-rs/tokio/pull/2630
[#2634]: https://github.com/tokio-rs/tokio/pull/2634
[#2645]: https://github.com/tokio-rs/tokio/pull/2645
[#2647]: https://github.com/tokio-rs/tokio/pull/2647
[#2654]: https://github.com/tokio-rs/tokio/pull/2654
[#2655]: https://github.com/tokio-rs/tokio/pull/2655
[#2656]: https://github.com/tokio-rs/tokio/pull/2656
[#2658]: https://github.com/tokio-rs/tokio/pull/2658
[#2663]: https://github.com/tokio-rs/tokio/pull/2663

# 0.2.21 (May 13, 2020)

### Fixes

- macros: disambiguate built-in `#[test]` attribute in macro expansion ([#2503])
- rt: `LocalSet` and task budgeting ([#2462]).
- rt: task budgeting with `block_in_place` ([#2502]).
- sync: release `broadcast` channel memory without sending a value ([#2509]).
- time: notify when resetting a `Delay` to a time in the past ([#2290])

### Added

- io: `get_mut`, `get_ref`, and `into_inner` to `Lines` ([#2450]).
- io: `mio::Ready` argument to `PollEvented` ([#2419]).
- os: illumos support ([#2486]).
- rt: `Handle::spawn_blocking` ([#2501]).
- sync: `OwnedMutexGuard` for `Arc<Mutex<T>>` ([#2455]).

[#2290]: https://github.com/tokio-rs/tokio/pull/2290
[#2419]: https://github.com/tokio-rs/tokio/pull/2419
[#2450]: https://github.com/tokio-rs/tokio/pull/2450
[#2455]: https://github.com/tokio-rs/tokio/pull/2455
[#2462]: https://github.com/tokio-rs/tokio/pull/2462
[#2486]: https://github.com/tokio-rs/tokio/pull/2486
[#2501]: https://github.com/tokio-rs/tokio/pull/2501
[#2502]: https://github.com/tokio-rs/tokio/pull/2502
[#2503]: https://github.com/tokio-rs/tokio/pull/2503
[#2509]: https://github.com/tokio-rs/tokio/pull/2509

# 0.2.20 (April 28, 2020)

### Fixes

- sync: `broadcast` closing the channel no longer requires capacity ([#2448]).
- rt: regression when configuring runtime with `max_threads` less than number of CPUs ([#2457]).

[#2448]: https://github.com/tokio-rs/tokio/pull/2448
[#2457]: https://github.com/tokio-rs/tokio/pull/2457

# 0.2.19 (April 24, 2020)

### Fixes

- docs: misc improvements ([#2400], [#2405], [#2414], [#2420], [#2423], [#2426], [#2427], [#2434], [#2436], [#2440]).
- rt: support `block_in_place` in more contexts ([#2409], [#2410]).
- stream: no panic in `merge()` and `chain()` when using `size_hint()` ([#2430]).
- task: include visibility modifier when defining a task-local ([#2416]).

### Added

- rt: `runtime::Handle::block_on` ([#2437]).
- sync: owned `Semaphore` permit ([#2421]).
- tcp: owned split ([#2270]).

[#2270]: https://github.com/tokio-rs/tokio/pull/2270
[#2400]: https://github.com/tokio-rs/tokio/pull/2400
[#2405]: https://github.com/tokio-rs/tokio/pull/2405
[#2409]: https://github.com/tokio-rs/tokio/pull/2409
[#2410]: https://github.com/tokio-rs/tokio/pull/2410
[#2414]: https://github.com/tokio-rs/tokio/pull/2414
[#2416]: https://github.com/tokio-rs/tokio/pull/2416
[#2420]: https://github.com/tokio-rs/tokio/pull/2420
[#2421]: https://github.com/tokio-rs/tokio/pull/2421
[#2423]: https://github.com/tokio-rs/tokio/pull/2423
[#2426]: https://github.com/tokio-rs/tokio/pull/2426
[#2427]: https://github.com/tokio-rs/tokio/pull/2427
[#2430]: https://github.com/tokio-rs/tokio/pull/2430
[#2434]: https://github.com/tokio-rs/tokio/pull/2434
[#2436]: https://github.com/tokio-rs/tokio/pull/2436
[#2437]: https://github.com/tokio-rs/tokio/pull/2437
[#2440]: https://github.com/tokio-rs/tokio/pull/2440

# 0.2.18 (April 12, 2020)

### Fixes

- task: `LocalSet` was incorrectly marked as `Send` ([#2398])
- io: correctly report `WriteZero` failure in `write_int` ([#2334])

[#2334]: https://github.com/tokio-rs/tokio/pull/2334
[#2398]: https://github.com/tokio-rs/tokio/pull/2398

# 0.2.17 (April 9, 2020)

### Fixes

- rt: bug in work-stealing queue ([#2387])

### Changes

- rt: threadpool uses logical CPU count instead of physical by default ([#2391])

[#2387]: https://github.com/tokio-rs/tokio/pull/2387
[#2391]: https://github.com/tokio-rs/tokio/pull/2391

# 0.2.16 (April 3, 2020)

### Fixes

- sync: fix a regression where `Mutex`, `Semaphore`, and `RwLock` futures no
  longer implement `Sync` ([#2375])
- fs: fix `fs::copy` not copying file permissions ([#2354])

### Added

- time: added `deadline` method to `delay_queue::Expired` ([#2300])
- io: added `StreamReader` ([#2052])

[#2052]: https://github.com/tokio-rs/tokio/pull/2052
[#2300]: https://github.com/tokio-rs/tokio/pull/2300
[#2354]: https://github.com/tokio-rs/tokio/pull/2354
[#2375]: https://github.com/tokio-rs/tokio/pull/2375

# 0.2.15 (April 2, 2020)

### Fixes

- rt: fix queue regression ([#2362]).

### Added

- sync: Add disarm to `mpsc::Sender` ([#2358]).

[#2358]: https://github.com/tokio-rs/tokio/pull/2358
[#2362]: https://github.com/tokio-rs/tokio/pull/2362

# 0.2.14 (April 1, 2020)

### Fixes

- rt: concurrency bug in scheduler ([#2273]).
- rt: concurrency bug with shell runtime ([#2333]).
- test-util: correct pause/resume of time ([#2253]).
- time: `DelayQueue` correct wakeup after `insert` ([#2285]).

### Added

- io: impl `RawFd`, `AsRawHandle` for std io types ([#2335]).
- rt: automatic cooperative task yielding ([#2160], [#2343], [#2349]).
- sync: `RwLock::into_inner` ([#2321]).

### Changed

- sync: semaphore, mutex internals rewritten to avoid allocations ([#2325]).

[#2160]: https://github.com/tokio-rs/tokio/pull/2160
[#2253]: https://github.com/tokio-rs/tokio/pull/2253
[#2273]: https://github.com/tokio-rs/tokio/pull/2273
[#2285]: https://github.com/tokio-rs/tokio/pull/2285
[#2321]: https://github.com/tokio-rs/tokio/pull/2321
[#2325]: https://github.com/tokio-rs/tokio/pull/2325
[#2333]: https://github.com/tokio-rs/tokio/pull/2333
[#2335]: https://github.com/tokio-rs/tokio/pull/2335
[#2343]: https://github.com/tokio-rs/tokio/pull/2343
[#2349]: https://github.com/tokio-rs/tokio/pull/2349

# 0.2.13 (February 28, 2020)

### Fixes

- macros: unresolved import in `pin!` ([#2281]).

[#2281]: https://github.com/tokio-rs/tokio/pull/2281

# 0.2.12 (February 27, 2020)

### Fixes

- net: `UnixStream::poll_shutdown` should call `shutdown(Write)` ([#2245]).
- process: Wake up read and write on `EPOLLERR` ([#2218]).
- rt: potential deadlock when using `block_in_place` and shutting down the
  runtime ([#2119]).
- rt: only detect number of CPUs if `core_threads` not specified ([#2238]).
- sync: reduce `watch::Receiver` struct size ([#2191]).
- time: succeed when setting delay of `$MAX-1` ([#2184]).
- time: avoid having to poll `DelayQueue` after inserting new delay ([#2217]).

### Added

- macros: `pin!` variant that assigns to identifier and pins ([#2274]).
- net: impl `Stream` for `Listener` types ([#2275]).
- rt: `Runtime::shutdown_timeout` waits for runtime to shutdown for specified
  duration ([#2186]).
- stream: `StreamMap` merges streams and can insert / remove streams at
  runtime ([#2185]).
- stream: `StreamExt::skip()` skips a fixed number of items ([#2204]).
- stream: `StreamExt::skip_while()` skips items based on a predicate ([#2205]).
- sync: `Notify` provides basic `async` / `await` task notification ([#2210]).
- sync: `Mutex::into_inner` retrieves guarded data ([#2250]).
- sync: `mpsc::Sender::send_timeout` sends, waiting for up to specified duration
  for channel capacity ([#2227]).
- time: impl `Ord` and `Hash` for `Instant` ([#2239]).

[#2119]: https://github.com/tokio-rs/tokio/pull/2119
[#2184]: https://github.com/tokio-rs/tokio/pull/2184
[#2185]: https://github.com/tokio-rs/tokio/pull/2185
[#2186]: https://github.com/tokio-rs/tokio/pull/2186
[#2191]: https://github.com/tokio-rs/tokio/pull/2191
[#2204]: https://github.com/tokio-rs/tokio/pull/2204
[#2205]: https://github.com/tokio-rs/tokio/pull/2205
[#2210]: https://github.com/tokio-rs/tokio/pull/2210
[#2217]: https://github.com/tokio-rs/tokio/pull/2217
[#2218]: https://github.com/tokio-rs/tokio/pull/2218
[#2227]: https://github.com/tokio-rs/tokio/pull/2227
[#2238]: https://github.com/tokio-rs/tokio/pull/2238
[#2239]: https://github.com/tokio-rs/tokio/pull/2239
[#2245]: https://github.com/tokio-rs/tokio/pull/2245
[#2250]: https://github.com/tokio-rs/tokio/pull/2250
[#2274]: https://github.com/tokio-rs/tokio/pull/2274
[#2275]: https://github.com/tokio-rs/tokio/pull/2275

# 0.2.11 (January 27, 2020)

### Fixes

- docs: misc fixes and tweaks ([#2155], [#2103], [#2027], [#2167], [#2175]).
- macros: handle generics in `#[tokio::main]` method ([#2177]).
- sync: `broadcast` potential lost notifications ([#2135]).
- rt: improve "no runtime" panic messages ([#2145]).

### Added

- optional support for using `parking_lot` internally ([#2164]).
- fs: `fs::copy`, an async version of `std::fs::copy` ([#2079]).
- macros: `select!` waits for the first branch to complete ([#2152]).
- macros: `join!` waits for all branches to complete ([#2158]).
- macros: `try_join!` waits for all branches to complete or the first error ([#2169]).
- macros: `pin!` pins a value to the stack ([#2163]).
- net: `ReadHalf::poll()` and `ReadHalf::poll_peak` ([#2151])
- stream: `StreamExt::timeout()` sets a per-item max duration ([#2149]).
- stream: `StreamExt::fold()` applies a function, producing a single value. ([#2122]).
- sync: impl `Eq`, `PartialEq` for `oneshot::RecvError` ([#2168]).
- task: methods for inspecting the `JoinError` cause ([#2051]).

[#2027]: https://github.com/tokio-rs/tokio/pull/2027
[#2051]: https://github.com/tokio-rs/tokio/pull/2051
[#2079]: https://github.com/tokio-rs/tokio/pull/2079
[#2103]: https://github.com/tokio-rs/tokio/pull/2103
[#2122]: https://github.com/tokio-rs/tokio/pull/2122
[#2135]: https://github.com/tokio-rs/tokio/pull/2135
[#2145]: https://github.com/tokio-rs/tokio/pull/2145
[#2149]: https://github.com/tokio-rs/tokio/pull/2149
[#2151]: https://github.com/tokio-rs/tokio/pull/2151
[#2152]: https://github.com/tokio-rs/tokio/pull/2152
[#2155]: https://github.com/tokio-rs/tokio/pull/2155
[#2158]: https://github.com/tokio-rs/tokio/pull/2158
[#2163]: https://github.com/tokio-rs/tokio/pull/2163
[#2164]: https://github.com/tokio-rs/tokio/pull/2164
[#2167]: https://github.com/tokio-rs/tokio/pull/2167
[#2168]: https://github.com/tokio-rs/tokio/pull/2168
[#2169]: https://github.com/tokio-rs/tokio/pull/2169
[#2175]: https://github.com/tokio-rs/tokio/pull/2175
[#2177]: https://github.com/tokio-rs/tokio/pull/2177

# 0.2.10 (January 21, 2020)

### Fixes

- `#[tokio::main]` when `rt-core` feature flag is not enabled ([#2139]).
- remove `AsyncBufRead` from `BufStream` impl block ([#2108]).
- potential undefined behavior when implementing `AsyncRead` incorrectly ([#2030]).

### Added

- `BufStream::with_capacity` ([#2125]).
- impl `From` and `Default` for `RwLock` ([#2089]).
- `io::ReadHalf::is_pair_of` checks if provided `WriteHalf` is for the same
  underlying object ([#1762], [#2144]).
- `runtime::Handle::try_current()` returns a handle to the current runtime ([#2118]).
- `stream::empty()` returns an immediately ready empty stream ([#2092]).
- `stream::once(val)` returns a stream that yields a single value: `val` ([#2094]).
- `stream::pending()` returns a stream that never becomes ready ([#2092]).
- `StreamExt::chain()` sequences a second stream after the first completes ([#2093]).
- `StreamExt::collect()` transform a stream into a collection ([#2109]).
- `StreamExt::fuse` ends the stream after the first `None` ([#2085]).
- `StreamExt::merge` combines two streams, yielding values as they become ready ([#2091]).
- Task-local storage ([#2126]).

[#1762]: https://github.com/tokio-rs/tokio/pull/1762
[#2030]: https://github.com/tokio-rs/tokio/pull/2030
[#2085]: https://github.com/tokio-rs/tokio/pull/2085
[#2089]: https://github.com/tokio-rs/tokio/pull/2089
[#2091]: https://github.com/tokio-rs/tokio/pull/2091
[#2092]: https://github.com/tokio-rs/tokio/pull/2092
[#2093]: https://github.com/tokio-rs/tokio/pull/2093
[#2094]: https://github.com/tokio-rs/tokio/pull/2094
[#2108]: https://github.com/tokio-rs/tokio/pull/2108
[#2109]: https://github.com/tokio-rs/tokio/pull/2109
[#2118]: https://github.com/tokio-rs/tokio/pull/2118
[#2125]: https://github.com/tokio-rs/tokio/pull/2125
[#2126]: https://github.com/tokio-rs/tokio/pull/2126
[#2139]: https://github.com/tokio-rs/tokio/pull/2139
[#2144]: https://github.com/tokio-rs/tokio/pull/2144

# 0.2.9 (January 9, 2020)

### Fixes

- `AsyncSeek` impl for `File` ([#1986]).
- rt: shutdown deadlock in `threaded_scheduler` ([#2074], [#2082]).
- rt: memory ordering when dropping `JoinHandle` ([#2044]).
- docs: misc API documentation fixes and improvements.

[#1986]: https://github.com/tokio-rs/tokio/pull/1986
[#2044]: https://github.com/tokio-rs/tokio/pull/2044
[#2074]: https://github.com/tokio-rs/tokio/pull/2074
[#2082]: https://github.com/tokio-rs/tokio/pull/2082

# 0.2.8 (January 7, 2020)

### Fixes

- depend on new version of `tokio-macros`.

# 0.2.7 (January 7, 2020)

### Fixes

- potential deadlock when dropping `basic_scheduler` Runtime.
- calling `spawn_blocking` from within a `spawn_blocking` ([#2006]).
- storing a `Runtime` instance in a thread-local ([#2011]).
- miscellaneous documentation fixes.
- rt: fix `Waker::will_wake` to return true when tasks match ([#2045]).
- test-util: `time::advance` runs pending tasks before changing the time ([#2059]).

### Added

- `net::lookup_host` maps a `T: ToSocketAddrs` to a stream of `SocketAddrs` ([#1870]).
- `process::Child` fields are made public to match `std` ([#2014]).
- impl `Stream` for `sync::broadcast::Receiver` ([#2012]).
- `sync::RwLock` provides an asynchonous read-write lock ([#1699]).
- `runtime::Handle::current` returns the handle for the current runtime ([#2040]).
- `StreamExt::filter` filters stream values according to a predicate ([#2001]).
- `StreamExt::filter_map` simultaneously filter and map stream values ([#2001]).
- `StreamExt::try_next` convenience for streams of `Result<T, E>` ([#2005]).
- `StreamExt::take` limits a stream to a specified number of values ([#2025]).
- `StreamExt::take_while` limits a stream based on a predicate ([#2029]).
- `StreamExt::all` tests if every element of the stream matches a predicate ([#2035]).
- `StreamExt::any` tests if any element of the stream matches a predicate ([#2034]).
- `task::LocalSet.await` runs spawned tasks until the set is idle ([#1971]).
- `time::DelayQueue::len` returns the number entries in the queue ([#1755]).
- expose runtime options from the `#[tokio::main]` and `#[tokio::test]` ([#2022]).

[#1699]: https://github.com/tokio-rs/tokio/pull/1699
[#1755]: https://github.com/tokio-rs/tokio/pull/1755
[#1870]: https://github.com/tokio-rs/tokio/pull/1870
[#1971]: https://github.com/tokio-rs/tokio/pull/1971
[#2001]: https://github.com/tokio-rs/tokio/pull/2001
[#2005]: https://github.com/tokio-rs/tokio/pull/2005
[#2006]: https://github.com/tokio-rs/tokio/pull/2006
[#2011]: https://github.com/tokio-rs/tokio/pull/2011
[#2012]: https://github.com/tokio-rs/tokio/pull/2012
[#2014]: https://github.com/tokio-rs/tokio/pull/2014
[#2022]: https://github.com/tokio-rs/tokio/pull/2022
[#2025]: https://github.com/tokio-rs/tokio/pull/2025
[#2029]: https://github.com/tokio-rs/tokio/pull/2029
[#2034]: https://github.com/tokio-rs/tokio/pull/2034
[#2035]: https://github.com/tokio-rs/tokio/pull/2035
[#2040]: https://github.com/tokio-rs/tokio/pull/2040
[#2045]: https://github.com/tokio-rs/tokio/pull/2045
[#2059]: https://github.com/tokio-rs/tokio/pull/2059

# 0.2.6 (December 19, 2019)

### Fixes

- `fs::File::seek` API regression ([#1991]).

[#1991]: https://github.com/tokio-rs/tokio/pull/1991

# 0.2.5 (December 18, 2019)

### Added

- `io::AsyncSeek` trait ([#1924]).
- `Mutex::try_lock` ([#1939])
- `mpsc::Receiver::try_recv` and `mpsc::UnboundedReceiver::try_recv` ([#1939]).
- `writev` support for `TcpStream` ([#1956]).
- `time::throttle` for throttling streams ([#1949]).
- implement `Stream` for `time::DelayQueue` ([#1975]).
- `sync::broadcast` provides a fan-out channel ([#1943]).
- `sync::Semaphore` provides an async semaphore ([#1973]).
- `stream::StreamExt` provides stream utilities ([#1962]).

### Fixes

- deadlock risk while shutting down the runtime ([#1972]).
- panic while shutting down the runtime ([#1978]).
- `sync::MutexGuard` debug output ([#1961]).
- misc doc improvements ([#1933], [#1934], [#1940], [#1942]).

### Changes

- runtime threads are configured with `runtime::Builder::core_threads` and
  `runtime::Builder::max_threads`. `runtime::Builder::num_threads` is
  deprecated ([#1977]).

[#1924]: https://github.com/tokio-rs/tokio/pull/1924
[#1933]: https://github.com/tokio-rs/tokio/pull/1933
[#1934]: https://github.com/tokio-rs/tokio/pull/1934
[#1939]: https://github.com/tokio-rs/tokio/pull/1939
[#1940]: https://github.com/tokio-rs/tokio/pull/1940
[#1942]: https://github.com/tokio-rs/tokio/pull/1942
[#1943]: https://github.com/tokio-rs/tokio/pull/1943
[#1949]: https://github.com/tokio-rs/tokio/pull/1949
[#1956]: https://github.com/tokio-rs/tokio/pull/1956
[#1961]: https://github.com/tokio-rs/tokio/pull/1961
[#1962]: https://github.com/tokio-rs/tokio/pull/1962
[#1972]: https://github.com/tokio-rs/tokio/pull/1972
[#1973]: https://github.com/tokio-rs/tokio/pull/1973
[#1975]: https://github.com/tokio-rs/tokio/pull/1975
[#1977]: https://github.com/tokio-rs/tokio/pull/1977
[#1978]: https://github.com/tokio-rs/tokio/pull/1978

# 0.2.4 (December 6, 2019)

### Fixes

- `sync::Mutex` deadlock when `lock()` future is dropped early ([#1898]).

[#1898]: https://github.com/tokio-rs/tokio/pull/1898

# 0.2.3 (December 6, 2019)

### Added

- read / write integers using `AsyncReadExt` and `AsyncWriteExt` ([#1863]).
- `read_buf` / `write_buf` for reading / writing `Buf` / `BufMut` ([#1881]).
- `TcpStream::poll_peek` - pollable API for performing TCP peek ([#1864]).
- `sync::oneshot::error::TryRecvError` provides variants to detect the error
  kind ([#1874]).
- `LocalSet::block_on` accepts `!'static` task ([#1882]).
- `task::JoinError` is now `Sync` ([#1888]).
- impl conversions between `tokio::time::Instant` and
  `std::time::Instant` ([#1904]).

### Fixes

- calling `spawn_blocking` after runtime shutdown ([#1875]).
- `LocalSet` drop inifinite loop ([#1892]).
- `LocalSet` hang under load ([#1905]).
- improved documentation ([#1865], [#1866], [#1868], [#1874], [#1876], [#1911]).

[#1863]: https://github.com/tokio-rs/tokio/pull/1863
[#1864]: https://github.com/tokio-rs/tokio/pull/1864
[#1865]: https://github.com/tokio-rs/tokio/pull/1865
[#1866]: https://github.com/tokio-rs/tokio/pull/1866
[#1868]: https://github.com/tokio-rs/tokio/pull/1868
[#1874]: https://github.com/tokio-rs/tokio/pull/1874
[#1875]: https://github.com/tokio-rs/tokio/pull/1875
[#1876]: https://github.com/tokio-rs/tokio/pull/1876
[#1881]: https://github.com/tokio-rs/tokio/pull/1881
[#1882]: https://github.com/tokio-rs/tokio/pull/1882
[#1888]: https://github.com/tokio-rs/tokio/pull/1888
[#1892]: https://github.com/tokio-rs/tokio/pull/1892
[#1904]: https://github.com/tokio-rs/tokio/pull/1904
[#1905]: https://github.com/tokio-rs/tokio/pull/1905
[#1911]: https://github.com/tokio-rs/tokio/pull/1911

# 0.2.2 (November 29, 2019)

### Fixes

- scheduling with `basic_scheduler` ([#1861]).
- update `spawn` panic message to specify that a task scheduler is required ([#1839]).
- API docs example for `runtime::Builder` to include a task scheduler ([#1841]).
- general documentation ([#1834]).
- building on illumos/solaris ([#1772]).
- panic when dropping `LocalSet` ([#1843]).
- API docs mention the required Cargo features for `Builder::{basic, threaded}_scheduler` ([#1858]).

### Added

- impl `Stream` for `signal::unix::Signal` ([#1849]).
- API docs for platform specific behavior of `signal::ctrl_c` and `signal::unix::Signal` ([#1854]).
- API docs for `signal::unix::Signal::{recv, poll_recv}` and `signal::windows::CtrlBreak::{recv, poll_recv}` ([#1854]).
- `File::into_std` and `File::try_into_std` methods ([#1856]).

[#1772]: https://github.com/tokio-rs/tokio/pull/1772
[#1834]: https://github.com/tokio-rs/tokio/pull/1834
[#1839]: https://github.com/tokio-rs/tokio/pull/1839
[#1841]: https://github.com/tokio-rs/tokio/pull/1841
[#1843]: https://github.com/tokio-rs/tokio/pull/1843
[#1849]: https://github.com/tokio-rs/tokio/pull/1849
[#1854]: https://github.com/tokio-rs/tokio/pull/1854
[#1856]: https://github.com/tokio-rs/tokio/pull/1856
[#1858]: https://github.com/tokio-rs/tokio/pull/1858
[#1861]: https://github.com/tokio-rs/tokio/pull/1861

# 0.2.1 (November 26, 2019)

### Fixes

- API docs for `TcpListener::incoming`, `UnixListener::incoming` ([#1831]).

### Added

- `tokio::task::LocalSet` provides a strategy for spawning `!Send` tasks ([#1733]).
- export `tokio::time::Elapsed` ([#1826]).
- impl `AsRawFd`, `AsRawHandle` for `tokio::fs::File` ([#1827]).

[#1733]: https://github.com/tokio-rs/tokio/pull/1733
[#1826]: https://github.com/tokio-rs/tokio/pull/1826
[#1827]: https://github.com/tokio-rs/tokio/pull/1827
[#1831]: https://github.com/tokio-rs/tokio/pull/1831

# 0.2.0 (November 26, 2019)

A major breaking change. Most implementation and APIs have changed one way or
another. This changelog entry contains a highlight

### Changed

- APIs are updated to use `async / await`.
- most `tokio-*` crates are collapsed into this crate.
- Scheduler is rewritten.
- `tokio::spawn` returns a `JoinHandle`.
- A single I/O / timer is used per runtime.
- I/O driver uses a concurrent slab for allocating state.
- components are made available via feature flag.
- Use `bytes` 0.5
- `tokio::codec` is moved to `tokio-util`.

### Removed

- Standalone `timer` and `net` drivers are removed, use `Runtime` instead
- `current_thread` runtime is removed, use `tokio::runtime::Runtime` with
  `basic_scheduler` instead.

# 0.1.21 (May 30, 2019)

### Changed

- Bump `tokio-trace-core` version to 0.2 ([#1111]).

[#1111]: https://github.com/tokio-rs/tokio/pull/1111

# 0.1.20 (May 14, 2019)

### Added

- `tokio::runtime::Builder::panic_handler` allows configuring handling
  panics on the runtime ([#1055]).

[#1055]: https://github.com/tokio-rs/tokio/pull/1055

# 0.1.19 (April 22, 2019)

### Added

- Re-export `tokio::sync::Mutex` primitive ([#964]).

[#964]: https://github.com/tokio-rs/tokio/pull/964

# 0.1.18 (March 22, 2019)

### Added

- `TypedExecutor` re-export and implementations ([#993]).

[#993]: https://github.com/tokio-rs/tokio/pull/993

# 0.1.17 (March 13, 2019)

### Added

- Propagate trace subscriber in the runtime ([#966]).

[#966]: https://github.com/tokio-rs/tokio/pull/966

# 0.1.16 (March 1, 2019)

### Fixed

- async-await: track latest nightly changes ([#940]).

### Added

- `sync::Watch`, a single value broadcast channel ([#922]).
- Async equivalent of read / write file helpers being added to `std` ([#896]).

[#896]: https://github.com/tokio-rs/tokio/pull/896
[#922]: https://github.com/tokio-rs/tokio/pull/922
[#940]: https://github.com/tokio-rs/tokio/pull/940

# 0.1.15 (January 24, 2019)

### Added

- Re-export tokio-sync APIs ([#839]).
- Stream enumerate combinator ([#832]).

[#832]: https://github.com/tokio-rs/tokio/pull/832
[#839]: https://github.com/tokio-rs/tokio/pull/839

# 0.1.14 (January 6, 2019)

- Use feature flags to break up the crate, allowing users to pick & choose
  components ([#808]).
- Export `UnixDatagram` and `UnixDatagramFramed` ([#772]).

[#772]: https://github.com/tokio-rs/tokio/pull/772
[#808]: https://github.com/tokio-rs/tokio/pull/808

# 0.1.13 (November 21, 2018)

- Fix `Runtime::reactor()` when no tasks are spawned ([#721]).
- `runtime::Builder` no longer uses deprecated methods ([#749]).
- Provide `after_start` and `before_stop` configuration settings for
  `Runtime` ([#756]).
- Implement throttle stream combinator ([#736]).

[#721]: https://github.com/tokio-rs/tokio/pull/721
[#736]: https://github.com/tokio-rs/tokio/pull/736
[#749]: https://github.com/tokio-rs/tokio/pull/749
[#756]: https://github.com/tokio-rs/tokio/pull/756

# 0.1.12 (October 23, 2018)

- runtime: expose `keep_alive` on runtime builder ([#676]).
- runtime: create a reactor per worker thread ([#660]).
- codec: fix panic in `LengthDelimitedCodec` ([#682]).
- io: re-export `tokio_io::io::read` function ([#689]).
- runtime: check for executor re-entry in more places ([#708]).

[#660]: https://github.com/tokio-rs/tokio/pull/660
[#676]: https://github.com/tokio-rs/tokio/pull/676
[#682]: https://github.com/tokio-rs/tokio/pull/682
[#689]: https://github.com/tokio-rs/tokio/pull/689
[#708]: https://github.com/tokio-rs/tokio/pull/708

# 0.1.11 (September 28, 2018)

- Fix `tokio-async-await` dependency ([#675]).

[#675]: https://github.com/tokio-rs/tokio/pull/675

# 0.1.10 (September 27, 2018)

- Fix minimal versions

# 0.1.9 (September 27, 2018)

- Experimental async/await improvements ([#661]).
- Re-export `TaskExecutor` from `tokio-current-thread` ([#652]).
- Improve `Runtime` builder API ([#645]).
- `tokio::run` panics when called from the context of an executor
  ([#646]).
- Introduce `StreamExt` with a `timeout` helper ([#573]).
- Move `length_delimited` into `tokio` ([#575]).
- Re-organize `tokio::net` module ([#548]).
- Re-export `tokio-current-thread::spawn` in current_thread runtime
  ([#579]).

[#548]: https://github.com/tokio-rs/tokio/pull/548
[#573]: https://github.com/tokio-rs/tokio/pull/573
[#575]: https://github.com/tokio-rs/tokio/pull/575
[#579]: https://github.com/tokio-rs/tokio/pull/579
[#645]: https://github.com/tokio-rs/tokio/pull/645
[#646]: https://github.com/tokio-rs/tokio/pull/646
[#652]: https://github.com/tokio-rs/tokio/pull/652
[#661]: https://github.com/tokio-rs/tokio/pull/661

# 0.1.8 (August 23, 2018)

- Extract tokio::executor::current_thread to a sub crate ([#370])
- Add `Runtime::block_on` ([#398])
- Add `runtime::current_thread::block_on_all` ([#477])
- Misc documentation improvements ([#450])
- Implement `std::error::Error` for error types ([#501])

[#370]: https://github.com/tokio-rs/tokio/pull/370
[#398]: https://github.com/tokio-rs/tokio/pull/398
[#450]: https://github.com/tokio-rs/tokio/pull/450
[#477]: https://github.com/tokio-rs/tokio/pull/477
[#501]: https://github.com/tokio-rs/tokio/pull/501

# 0.1.7 (June 6, 2018)

- Add `Runtime::block_on` for concurrent runtime ([#391]).
- Provide handle to `current_thread::Runtime` that allows spawning tasks from
  other threads ([#340]).
- Provide `clock::now()`, a configurable source of time ([#381]).

[#340]: https://github.com/tokio-rs/tokio/pull/340
[#381]: https://github.com/tokio-rs/tokio/pull/381
[#391]: https://github.com/tokio-rs/tokio/pull/391

# 0.1.6 (May 2, 2018)

- Add asynchronous filesystem APIs ([#323]).
- Add "current thread" runtime variant ([#308]).
- `CurrentThread`: Expose inner `Park` instance.
- Improve fairness of `CurrentThread` executor ([#313]).

[#308]: https://github.com/tokio-rs/tokio/pull/308
[#313]: https://github.com/tokio-rs/tokio/pull/313
[#323]: https://github.com/tokio-rs/tokio/pull/323

# 0.1.5 (March 30, 2018)

- Provide timer API ([#266])

[#266]: https://github.com/tokio-rs/tokio/pull/266

# 0.1.4 (March 22, 2018)

- Fix build on FreeBSD ([#218])
- Shutdown the Runtime when the handle is dropped ([#214])
- Set Runtime thread name prefix for worker threads ([#232])
- Add builder for Runtime ([#234])
- Extract TCP and UDP types into separate crates ([#224])
- Optionally support futures 0.2.

[#214]: https://github.com/tokio-rs/tokio/pull/214
[#218]: https://github.com/tokio-rs/tokio/pull/218
[#224]: https://github.com/tokio-rs/tokio/pull/224
[#232]: https://github.com/tokio-rs/tokio/pull/232
[#234]: https://github.com/tokio-rs/tokio/pull/234

# 0.1.3 (March 09, 2018)

- Fix `CurrentThread::turn` to block on idle ([#212]).

[#212]: https://github.com/tokio-rs/tokio/pull/212

# 0.1.2 (March 09, 2018)

- Introduce Tokio Runtime ([#141])
- Provide `CurrentThread` for more flexible usage of current thread executor ([#141]).
- Add Lio for platforms that support it ([#142]).
- I/O resources now lazily bind to the reactor ([#160]).
- Extract Reactor to dedicated crate ([#169])
- Add facade to sub crates and add prelude ([#166]).
- Switch TCP/UDP fns to poll\_ -> Poll<...> style ([#175])

[#141]: https://github.com/tokio-rs/tokio/pull/141
[#142]: https://github.com/tokio-rs/tokio/pull/142
[#160]: https://github.com/tokio-rs/tokio/pull/160
[#166]: https://github.com/tokio-rs/tokio/pull/166
[#169]: https://github.com/tokio-rs/tokio/pull/169
[#175]: https://github.com/tokio-rs/tokio/pull/175

# 0.1.1 (February 09, 2018)

- Doc fixes

# 0.1.0 (February 07, 2018)

- Initial crate released based on [RFC](https://github.com/tokio-rs/tokio-rfcs/pull/3).<|MERGE_RESOLUTION|>--- conflicted
+++ resolved
@@ -1,4 +1,3 @@
-<<<<<<< HEAD
 # 1.8.0 (July 2, 2021)
 
 ### Added
@@ -36,7 +35,7 @@
 [#3898]: https://github.com/tokio-rs/tokio/pull/3898
 [#3899]: https://github.com/tokio-rs/tokio/pull/3899
 [#3900]: https://github.com/tokio-rs/tokio/pull/3900
-=======
+
 # 1.7.2 (July 6, 2021)
 
 Forward ports 1.5.1 fixes.
@@ -46,7 +45,6 @@
 - runtime: remotely abort tasks on `JoinHandle::abort` ([#3934])
 
 [#3934]: https://github.com/tokio-rs/tokio/pull/3934
->>>>>>> 998a1257
 
 # 1.7.1 (June 18, 2021)
 
