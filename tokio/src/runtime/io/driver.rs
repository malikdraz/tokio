// Signal handling
cfg_signal_internal_and_unix! {
    mod signal;
}
<<<<<<< HEAD
cfg_tokio_unstable_uring! {
=======
cfg_tokio_uring! {
>>>>>>> 17d8c2b2
    mod uring;
    use uring::UringContext;
}

use crate::io::interest::Interest;
use crate::io::ready::Ready;
use crate::loom::sync::Mutex;
use crate::runtime::driver;
use crate::runtime::io::registration_set;
use crate::runtime::io::{IoDriverMetrics, RegistrationSet, ScheduledIo};

use mio::event::Source;
use std::fmt;
use std::io;
use std::sync::Arc;
use std::time::Duration;

/// I/O driver, backed by Mio.
pub(crate) struct Driver {
    /// True when an event with the signal token is received
    signal_ready: bool,

    /// Reuse the `mio::Events` value across calls to poll.
    events: mio::Events,

    /// The system event queue.
    poll: mio::Poll,
}

/// A reference to an I/O driver.
pub(crate) struct Handle {
    /// Registers I/O resources.
    registry: mio::Registry,

    /// Tracks all registrations
    registrations: RegistrationSet,

    /// State that should be synchronized
    synced: Mutex<registration_set::Synced>,

    /// Used to wake up the reactor from a call to `turn`.
    /// Not supported on `Wasi` due to lack of threading support.
    #[cfg(not(target_os = "wasi"))]
    waker: mio::Waker,

    pub(crate) metrics: IoDriverMetrics,

<<<<<<< HEAD
    #[cfg(all(
        tokio_unstable_uring,
        feature = "rt",
        feature = "fs",
        target_os = "linux",
    ))]
=======
    #[cfg(all(tokio_uring, feature = "rt", feature = "fs", target_os = "linux",))]
>>>>>>> 17d8c2b2
    pub(crate) uring_context: Mutex<UringContext>,
}

#[derive(Debug)]
pub(crate) struct ReadyEvent {
    pub(super) tick: u8,
    pub(crate) ready: Ready,
    pub(super) is_shutdown: bool,
}

cfg_net_unix!(
    impl ReadyEvent {
        pub(crate) fn with_ready(&self, ready: Ready) -> Self {
            Self {
                ready,
                tick: self.tick,
                is_shutdown: self.is_shutdown,
            }
        }
    }
);

#[derive(Debug, Eq, PartialEq, Clone, Copy)]
pub(super) enum Direction {
    Read,
    Write,
}

pub(super) enum Tick {
    Set,
    Clear(u8),
}

const TOKEN_WAKEUP: mio::Token = mio::Token(0);
const TOKEN_SIGNAL: mio::Token = mio::Token(1);
cfg_tokio_unstable_uring! {
    pub(crate) const TOKEN_URING: mio::Token = mio::Token(2);
}

fn _assert_kinds() {
    fn _assert<T: Send + Sync>() {}

    _assert::<Handle>();
}

// ===== impl Driver =====

impl Driver {
    /// Creates a new event loop, returning any error that happened during the
    /// creation.
    pub(crate) fn new(nevents: usize) -> io::Result<(Driver, Handle)> {
        let poll = mio::Poll::new()?;
        #[cfg(not(target_os = "wasi"))]
        let waker = mio::Waker::new(poll.registry(), TOKEN_WAKEUP)?;
        let registry = poll.registry().try_clone()?;

        let driver = Driver {
            signal_ready: false,
            events: mio::Events::with_capacity(nevents),
            poll,
        };

        let (registrations, synced) = RegistrationSet::new();

        let handle = Handle {
            registry,
            registrations,
            synced: Mutex::new(synced),
            #[cfg(not(target_os = "wasi"))]
            waker,
            metrics: IoDriverMetrics::default(),
<<<<<<< HEAD
            #[cfg(all(
                tokio_unstable_uring,
                feature = "rt",
                feature = "fs",
                target_os = "linux",
            ))]
            uring_context: Mutex::new(UringContext::new()),
        };

        #[cfg(all(
            tokio_unstable_uring,
            feature = "rt",
            feature = "fs",
            target_os = "linux",
        ))]
=======
            #[cfg(all(tokio_uring, feature = "rt", feature = "fs", target_os = "linux",))]
            uring_context: Mutex::new(UringContext::new()),
        };

        #[cfg(all(tokio_uring, feature = "rt", feature = "fs", target_os = "linux",))]
>>>>>>> 17d8c2b2
        {
            handle.add_uring_source(Interest::READABLE)?;
        }

        Ok((driver, handle))
    }

    pub(crate) fn park(&mut self, rt_handle: &driver::Handle) {
        let handle = rt_handle.io();
        self.turn(handle, None);
    }

    pub(crate) fn park_timeout(&mut self, rt_handle: &driver::Handle, duration: Duration) {
        let handle = rt_handle.io();
        self.turn(handle, Some(duration));
    }

    pub(crate) fn shutdown(&mut self, rt_handle: &driver::Handle) {
        let handle = rt_handle.io();
        let ios = handle.registrations.shutdown(&mut handle.synced.lock());

        // `shutdown()` must be called without holding the lock.
        for io in ios {
            io.shutdown();
        }
    }

    fn turn(&mut self, handle: &Handle, max_wait: Option<Duration>) {
        debug_assert!(!handle.registrations.is_shutdown(&handle.synced.lock()));

        handle.release_pending_registrations();

        let events = &mut self.events;

        // Block waiting for an event to happen, peeling out how many events
        // happened.
        match self.poll.poll(events, max_wait) {
            Ok(()) => {}
            Err(ref e) if e.kind() == io::ErrorKind::Interrupted => {}
            #[cfg(target_os = "wasi")]
            Err(e) if e.kind() == io::ErrorKind::InvalidInput => {
                // In case of wasm32_wasi this error happens, when trying to poll without subscriptions
                // just return from the park, as there would be nothing, which wakes us up.
            }
            Err(e) => panic!("unexpected error when polling the I/O driver: {e:?}"),
        }

        // Process all the events that came in, dispatching appropriately
        let mut ready_count = 0;
        for event in events.iter() {
            let token = event.token();

            match token {
                TOKEN_WAKEUP => {
                    // Nothing to do, the event is used to unblock the I/O driver
                }
                TOKEN_SIGNAL => {
                    self.signal_ready = true;
                }
                #[cfg(all(
                    tokio_unstable_uring,
                    feature = "rt",
                    feature = "fs",
                    target_os = "linux",
                ))]
                TOKEN_URING => {
                    let mut guard = handle.get_uring().lock();
                    let ctx = &mut *guard;
                    ctx.dispatch_completions();
                }
                _ => {
                    let ready = Ready::from_mio(event);
                    let ptr = super::EXPOSE_IO.from_exposed_addr(token.0);

                    // Safety: we ensure that the pointers used as tokens are not freed
                    // until they are both deregistered from mio **and** we know the I/O
                    // driver is not concurrently polling. The I/O driver holds ownership of
                    // an `Arc<ScheduledIo>` so we can safely cast this to a ref.
                    let io: &ScheduledIo = unsafe { &*ptr };

                    io.set_readiness(Tick::Set, |curr| curr | ready);
                    io.wake(ready);

                    ready_count += 1;
                }
            };
        }

        #[cfg(all(tokio_uring, feature = "rt", feature = "fs", target_os = "linux",))]
        {
            let mut guard = handle.get_uring().lock();
            let ctx = &mut *guard;
            ctx.dispatch_completions();
        }

        handle.metrics.incr_ready_count_by(ready_count);
    }
}

impl fmt::Debug for Driver {
    fn fmt(&self, f: &mut fmt::Formatter<'_>) -> fmt::Result {
        write!(f, "Driver")
    }
}

impl Handle {
    /// Forces a reactor blocked in a call to `turn` to wakeup, or otherwise
    /// makes the next call to `turn` return immediately.
    ///
    /// This method is intended to be used in situations where a notification
    /// needs to otherwise be sent to the main reactor. If the reactor is
    /// currently blocked inside of `turn` then it will wake up and soon return
    /// after this method has been called. If the reactor is not currently
    /// blocked in `turn`, then the next call to `turn` will not block and
    /// return immediately.
    pub(crate) fn unpark(&self) {
        #[cfg(not(target_os = "wasi"))]
        self.waker.wake().expect("failed to wake I/O driver");
    }

    /// Registers an I/O resource with the reactor for a given `mio::Ready` state.
    ///
    /// The registration token is returned.
    pub(super) fn add_source(
        &self,
        source: &mut impl mio::event::Source,
        interest: Interest,
    ) -> io::Result<Arc<ScheduledIo>> {
        let scheduled_io = self.registrations.allocate(&mut self.synced.lock())?;
        let token = scheduled_io.token();

        // we should remove the `scheduled_io` from the `registrations` set if registering
        // the `source` with the OS fails. Otherwise it will leak the `scheduled_io`.
        if let Err(e) = self.registry.register(source, token, interest.to_mio()) {
            // safety: `scheduled_io` is part of the `registrations` set.
            unsafe {
                self.registrations
                    .remove(&mut self.synced.lock(), &scheduled_io)
            };

            return Err(e);
        }

        // TODO: move this logic to `RegistrationSet` and use a `CountedLinkedList`
        self.metrics.incr_fd_count();

        Ok(scheduled_io)
    }

    /// Deregisters an I/O resource from the reactor.
    pub(super) fn deregister_source(
        &self,
        registration: &Arc<ScheduledIo>,
        source: &mut impl Source,
    ) -> io::Result<()> {
        // Deregister the source with the OS poller **first**
        self.registry.deregister(source)?;

        if self
            .registrations
            .deregister(&mut self.synced.lock(), registration)
        {
            self.unpark();
        }

        self.metrics.dec_fd_count();

        Ok(())
    }

    fn release_pending_registrations(&self) {
        if self.registrations.needs_release() {
            self.registrations.release(&mut self.synced.lock());
        }
    }
}

impl fmt::Debug for Handle {
    fn fmt(&self, f: &mut fmt::Formatter<'_>) -> fmt::Result {
        write!(f, "Handle")
    }
}

impl Direction {
    pub(super) fn mask(self) -> Ready {
        match self {
            Direction::Read => Ready::READABLE | Ready::READ_CLOSED,
            Direction::Write => Ready::WRITABLE | Ready::WRITE_CLOSED,
        }
    }
}<|MERGE_RESOLUTION|>--- conflicted
+++ resolved
@@ -2,11 +2,7 @@
 cfg_signal_internal_and_unix! {
     mod signal;
 }
-<<<<<<< HEAD
-cfg_tokio_unstable_uring! {
-=======
 cfg_tokio_uring! {
->>>>>>> 17d8c2b2
     mod uring;
     use uring::UringContext;
 }
@@ -54,16 +50,7 @@
 
     pub(crate) metrics: IoDriverMetrics,
 
-<<<<<<< HEAD
-    #[cfg(all(
-        tokio_unstable_uring,
-        feature = "rt",
-        feature = "fs",
-        target_os = "linux",
-    ))]
-=======
     #[cfg(all(tokio_uring, feature = "rt", feature = "fs", target_os = "linux",))]
->>>>>>> 17d8c2b2
     pub(crate) uring_context: Mutex<UringContext>,
 }
 
@@ -99,9 +86,6 @@
 
 const TOKEN_WAKEUP: mio::Token = mio::Token(0);
 const TOKEN_SIGNAL: mio::Token = mio::Token(1);
-cfg_tokio_unstable_uring! {
-    pub(crate) const TOKEN_URING: mio::Token = mio::Token(2);
-}
 
 fn _assert_kinds() {
     fn _assert<T: Send + Sync>() {}
@@ -135,29 +119,11 @@
             #[cfg(not(target_os = "wasi"))]
             waker,
             metrics: IoDriverMetrics::default(),
-<<<<<<< HEAD
-            #[cfg(all(
-                tokio_unstable_uring,
-                feature = "rt",
-                feature = "fs",
-                target_os = "linux",
-            ))]
-            uring_context: Mutex::new(UringContext::new()),
-        };
-
-        #[cfg(all(
-            tokio_unstable_uring,
-            feature = "rt",
-            feature = "fs",
-            target_os = "linux",
-        ))]
-=======
             #[cfg(all(tokio_uring, feature = "rt", feature = "fs", target_os = "linux",))]
             uring_context: Mutex::new(UringContext::new()),
         };
 
         #[cfg(all(tokio_uring, feature = "rt", feature = "fs", target_os = "linux",))]
->>>>>>> 17d8c2b2
         {
             handle.add_uring_source(Interest::READABLE)?;
         }
@@ -210,40 +176,25 @@
         for event in events.iter() {
             let token = event.token();
 
-            match token {
-                TOKEN_WAKEUP => {
-                    // Nothing to do, the event is used to unblock the I/O driver
-                }
-                TOKEN_SIGNAL => {
-                    self.signal_ready = true;
-                }
-                #[cfg(all(
-                    tokio_unstable_uring,
-                    feature = "rt",
-                    feature = "fs",
-                    target_os = "linux",
-                ))]
-                TOKEN_URING => {
-                    let mut guard = handle.get_uring().lock();
-                    let ctx = &mut *guard;
-                    ctx.dispatch_completions();
-                }
-                _ => {
-                    let ready = Ready::from_mio(event);
-                    let ptr = super::EXPOSE_IO.from_exposed_addr(token.0);
-
-                    // Safety: we ensure that the pointers used as tokens are not freed
-                    // until they are both deregistered from mio **and** we know the I/O
-                    // driver is not concurrently polling. The I/O driver holds ownership of
-                    // an `Arc<ScheduledIo>` so we can safely cast this to a ref.
-                    let io: &ScheduledIo = unsafe { &*ptr };
-
-                    io.set_readiness(Tick::Set, |curr| curr | ready);
-                    io.wake(ready);
-
-                    ready_count += 1;
-                }
-            };
+            if token == TOKEN_WAKEUP {
+                // Nothing to do, the event is used to unblock the I/O driver
+            } else if token == TOKEN_SIGNAL {
+                self.signal_ready = true;
+            } else {
+                let ready = Ready::from_mio(event);
+                let ptr = super::EXPOSE_IO.from_exposed_addr(token.0);
+
+                // Safety: we ensure that the pointers used as tokens are not freed
+                // until they are both deregistered from mio **and** we know the I/O
+                // driver is not concurrently polling. The I/O driver holds ownership of
+                // an `Arc<ScheduledIo>` so we can safely cast this to a ref.
+                let io: &ScheduledIo = unsafe { &*ptr };
+
+                io.set_readiness(Tick::Set, |curr| curr | ready);
+                io.wake(ready);
+
+                ready_count += 1;
+            }
         }
 
         #[cfg(all(tokio_uring, feature = "rt", feature = "fs", target_os = "linux",))]
