--- conflicted
+++ resolved
@@ -15,11 +15,7 @@
 
 #[repr(usize)]
 #[derive(Debug, PartialEq, Eq)]
-<<<<<<< HEAD
 pub(crate) enum State {
-=======
-enum State {
->>>>>>> 933fa498
     Uninitialized = 0,
     Initialized = 1,
     Unsupported = 2,
@@ -142,11 +138,7 @@
 impl Drop for UringContext {
     fn drop(&mut self) {
         if self.uring.is_none() {
-<<<<<<< HEAD
-            // Uring is not initialized or not Initialized.
-=======
             // Uring is not initialized or not supported.
->>>>>>> 933fa498
             return;
         }
 
@@ -238,11 +230,7 @@
     /// Register an operation with the io_uring.
     ///
     /// If this is the first io_uring operation, it will also initialize the io_uring context.
-<<<<<<< HEAD
-    /// If io_uring isn't supported, this function returns an ENOSYS error, so the caller can
-=======
     /// If io_uring isn't supported, this function returns an `ENOSYS` error, so the caller can
->>>>>>> 933fa498
     /// perform custom handling, such as falling back to an alternative mechanism.
     ///
     /// # Safety
@@ -250,10 +238,6 @@
     /// Callers must ensure that parameters of the entry (such as buffer) are valid and will
     /// be valid for the entire duration of the operation, otherwise it may cause memory problems.
     pub(crate) unsafe fn register_op(&self, entry: Entry, waker: Waker) -> io::Result<usize> {
-<<<<<<< HEAD
-        // Fist, check if the uring is initialized. Callers can use
-=======
->>>>>>> 933fa498
         // Note: Maybe this check can be removed if upstream callers consistently use `check_and_init`.
         if !self.check_and_init()? {
             return Err(io::Error::from_raw_os_error(libc::ENOSYS));
@@ -301,13 +285,8 @@
         // This Op will be cancelled. Here, we don't remove the lifecycle from the slab to keep
         // uring data alive until the operation completes.
 
-<<<<<<< HEAD
-        let cancell_data = data.expect("Data should be present").cancel();
-        match mem::replace(lifecycle, Lifecycle::Cancelled(cancell_data)) {
-=======
         let cancel_data = data.expect("Data should be present").cancel();
         match mem::replace(lifecycle, Lifecycle::Cancelled(cancel_data)) {
->>>>>>> 933fa498
             Lifecycle::Submitted | Lifecycle::Waiting(_) => (),
             // The driver saw the completion, but it was never polled.
             Lifecycle::Completed(_) => (),
