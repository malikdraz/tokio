--- conflicted
+++ resolved
@@ -15,11 +15,7 @@
 
 #[repr(usize)]
 #[derive(Debug, PartialEq, Eq)]
-<<<<<<< HEAD
 pub(crate) enum State {
-=======
-enum State {
->>>>>>> 15542a72
     Uninitialized = 0,
     Initialized = 1,
     Unsupported = 2,
@@ -50,8 +46,6 @@
         Self {
             ops: Slab::new(),
             uring: None,
-<<<<<<< HEAD
-=======
         }
     }
 
@@ -67,34 +61,9 @@
     ///
     /// If the machine doesn't support io_uring, then this will return an
     /// `ENOSYS` error.
-    pub(crate) fn try_init(&mut self) -> io::Result<()> {
+    pub(crate) fn try_init(&mut self) -> io::Result<bool> {
         if self.uring.is_some() {
             // Already initialized.
-            return Ok(());
->>>>>>> 15542a72
-        }
-
-        self.uring.replace(IoUring::new(DEFAULT_RING_SIZE)?);
-
-        Ok(())
-    }
-
-    pub(crate) fn ring(&self) -> &io_uring::IoUring {
-        self.uring.as_ref().expect("io_uring not initialized")
-    }
-
-    pub(crate) fn ring_mut(&mut self) -> &mut io_uring::IoUring {
-        self.uring.as_mut().expect("io_uring not initialized")
-    }
-
-    /// Perform `io_uring_setup` system call.
-    ///
-    /// If the machine doesn't support io_uring, then this will return an
-    /// `ENOSYS` error. This returns `true` if the ring was initialized,
-    /// and `false` if it was already initialized.
-    pub(crate) fn initialize(&mut self) -> io::Result<bool> {
-        if self.uring.is_some() {
-            // Already initialized
             return Ok(false);
         }
 
@@ -211,14 +180,8 @@
 }
 
 impl Handle {
-<<<<<<< HEAD
-    // TODO: this should be delayed.
-    fn add_uring_source(&self, uringfd: RawFd, interest: Interest) -> io::Result<()> {
-        // setup for io_uring
-=======
     #[allow(dead_code)]
     fn add_uring_source(&self, uringfd: RawFd) -> io::Result<()> {
->>>>>>> 15542a72
         let mut source = SourceFd(&uringfd);
         self.registry
             .register(&mut source, TOKEN_WAKEUP, Interest::READABLE.to_mio())
@@ -228,43 +191,6 @@
         &self.uring_context
     }
 
-<<<<<<< HEAD
-    fn initialize_uring(&self) -> io::Result<()> {
-        let mut guard = self.get_uring().lock();
-        if guard.initialize()? {
-            self.add_uring_source(guard.ring().as_raw_fd(), Interest::READABLE)?;
-            self.set_uring_state(State::Initialized);
-        }
-
-        Ok(())
-    }
-
-    fn set_uring_state(&self, state: State) {
-        self.uring_state.store(state.as_usize(), Ordering::Relaxed);
-    }
-
-    pub(crate) fn get_uring_state(&self) -> State {
-        State::from_usize(self.uring_state.load(Ordering::Relaxed))
-    }
-
-    pub(crate) fn uring_available_or_init(&self) -> bool {
-        match self.get_uring_state() {
-            State::Uninitialized => {
-                if let Err(e) = self.initialize_uring() {
-                    if e.raw_os_error() == Some(libc::ENOSYS) {
-                        self.set_uring_state(State::Unsupported);
-                    }
-                    return false;
-                }
-            }
-            State::Unsupported => return false,
-            _ => {}
-        }
-
-        true
-    }
-
-=======
     fn set_uring_state(&self, state: State) {
         self.uring_state.store(state.as_usize(), Ordering::Release);
     }
@@ -293,8 +219,11 @@
     /// Initialize the io_uring context if it hasn't been initialized yet.
     fn try_init(&self) -> io::Result<()> {
         let mut guard = self.get_uring().lock();
-        guard.try_init()?;
-        self.add_uring_source(guard.ring().as_raw_fd())
+        if guard.try_init()? {
+            self.add_uring_source(guard.ring().as_raw_fd())?;
+        }
+
+        Ok(())
     }
 
     /// Register an operation with the io_uring.
@@ -303,31 +232,11 @@
     /// If io_uring isn't supported, this function returns an ENOSYS error, so the caller can
     /// perform custom handling, such as falling back to an alternative mechanism.
     ///
->>>>>>> 15542a72
     /// # Safety
     ///
     /// Callers must ensure that parameters of the entry (such as buffer) are valid and will
     /// be valid for the entire duration of the operation, otherwise it may cause memory problems.
     pub(crate) unsafe fn register_op(&self, entry: Entry, waker: Waker) -> io::Result<usize> {
-<<<<<<< HEAD
-        match self.get_uring_state() {
-            // This is the first uring operation, so we need to initialize it.
-            State::Uninitialized => {
-                self.initialize_uring().map_err(|e| {
-                    if e.raw_os_error() == Some(libc::ENOSYS) {
-                        self.set_uring_state(State::Unsupported);
-                    }
-                    e
-                })?;
-            }
-            State::Unsupported => {
-                return Err(io::Error::from_raw_os_error(libc::ENOSYS));
-            }
-            _ => {}
-        }
-
-        // Uring is initialized
-=======
         // Fist, check if the uring is initialized. Callers can use
         // Note: Maybe this check can be removed if upstream callers consistently use `check_and_init`.
         if !self.check_and_init()? {
@@ -335,7 +244,6 @@
         }
 
         // Uring is initialized.
->>>>>>> 15542a72
 
         let mut guard = self.get_uring().lock();
         let ctx = &mut *guard;
