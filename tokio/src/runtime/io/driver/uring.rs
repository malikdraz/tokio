--- conflicted
+++ resolved
@@ -15,11 +15,7 @@
 
 #[repr(usize)]
 #[derive(Debug, PartialEq, Eq)]
-<<<<<<< HEAD
 pub(crate) enum State {
-=======
-enum State {
->>>>>>> 8da05c36
     Uninitialized = 0,
     Initialized = 1,
     Unsupported = 2,
@@ -61,12 +57,8 @@
         self.uring.as_mut().expect("io_uring not initialized")
     }
 
-<<<<<<< HEAD
-    /// Perform `io_uring_setup` system call.
-=======
     /// Perform `io_uring_setup` system call, and Returns true if this
     /// actually initialized the io_uring.
->>>>>>> 8da05c36
     ///
     /// If the machine doesn't support io_uring, then this will return an
     /// `ENOSYS` error.
