[package]
name = "benches"
version = "0.0.0"
publish = false
edition = "2021"
license = "MIT"

[features]
test-util = ["tokio/test-util"]

[dependencies]
tokio = { version = "1.5.0", path = "../tokio", features = ["full"] }
criterion = "0.5.1"
<<<<<<< HEAD
rand = "0.8"
rand_chacha = "0.3"
tempfile = "3.1.0"
=======
rand = "0.9"
rand_chacha = "0.9"
>>>>>>> 933fa498

[dev-dependencies]
tokio-util = { version = "0.7.0", path = "../tokio-util", features = ["full"] }
tokio-stream = { version = "0.1", path = "../tokio-stream" }

[target.'cfg(unix)'.dependencies]
libc = "0.2.42"

[[bench]]
name = "spawn"
path = "spawn.rs"
harness = false

[[bench]]
name = "sync_broadcast"
path = "sync_broadcast.rs"
harness = false

[[bench]]
name = "sync_mpsc"
path = "sync_mpsc.rs"
harness = false

[[bench]]
name = "sync_mpsc_oneshot"
path = "sync_mpsc_oneshot.rs"
harness = false

[[bench]]
name = "sync_watch"
path = "sync_watch.rs"
harness = false

[[bench]]
name = "rt_current_thread"
path = "rt_current_thread.rs"
harness = false

[[bench]]
name = "rt_multi_threaded"
path = "rt_multi_threaded.rs"
harness = false

[[bench]]
name = "sync_notify"
path = "sync_notify.rs"
harness = false

[[bench]]
name = "sync_rwlock"
path = "sync_rwlock.rs"
harness = false

[[bench]]
name = "sync_semaphore"
path = "sync_semaphore.rs"
harness = false

[[target.'cfg(unix)'.bench]]
name = "signal"
path = "signal.rs"
harness = false

[[target.'cfg(unix)'.bench]]
name = "fs"
path = "fs.rs"
harness = false

[[bench]]
name = "copy"
path = "copy.rs"
harness = false

[[bench]]
name = "time_now"
path = "time_now.rs"
harness = false

[[bench]]
name = "time_timeout"
path = "time_timeout.rs"
harness = false

[lints]
workspace = true<|MERGE_RESOLUTION|>--- conflicted
+++ resolved
@@ -11,14 +11,9 @@
 [dependencies]
 tokio = { version = "1.5.0", path = "../tokio", features = ["full"] }
 criterion = "0.5.1"
-<<<<<<< HEAD
-rand = "0.8"
-rand_chacha = "0.3"
-tempfile = "3.1.0"
-=======
 rand = "0.9"
 rand_chacha = "0.9"
->>>>>>> 933fa498
+tempfile = "3.1.0"
 
 [dev-dependencies]
 tokio-util = { version = "0.7.0", path = "../tokio-util", features = ["full"] }
